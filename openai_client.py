--- conflicted
+++ resolved
@@ -4,7 +4,6 @@
 import logging
 import os
 from typing import Optional
-<<<<<<< HEAD
 
 from openai import AsyncOpenAI, AuthenticationError, OpenAIError
 
@@ -12,37 +11,21 @@
 
 API_KEY: Optional[str] = os.getenv("OPENAI_API_KEY")
 
+client: Optional[AsyncOpenAI] = None
 if API_KEY:
     client = AsyncOpenAI(api_key=API_KEY)
 else:
     logger.error(
         "OPENAI_API_KEY no configurada. El cliente de OpenAI no fue inicializado."
-=======
-from openai import OpenAI, OpenAIError
-
-_api_key = os.getenv("OPENAI_API_KEY")
-client: Optional[OpenAI] = OpenAI(api_key=_api_key) if _api_key else None
-
-
-def consulta_gpt(prompt: str) -> str:
-    if client is None:
-        raise OpenAIError("OPENAI_API_KEY no configurado")
-    response = client.chat.completions.create(
-        model="gpt-4o",
-        messages=[{"role": "user", "content": prompt}],
-        temperature=0.7,
->>>>>>> 8cbd7e0d
     )
-    client = None
 
 
 async def consulta_gpt(prompt: str) -> str:
     """Realiza una consulta al modelo GPT.
 
-    Si no hay clave de API configurada o ocurre algún error, se retorna un mensaje
-    descriptivo y se registra el incidente en el log.
+    Si no hay clave de API configurada o ocurre algún error, 
+    se retorna un mensaje descriptivo y se registra el incidente en el log.
     """
-
     if client is None:
         return "OPENAI_API_KEY no configurada. No se pudo realizar la consulta."
 
