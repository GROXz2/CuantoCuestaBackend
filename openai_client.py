"""Cliente asíncrono para interactuar con la API de OpenAI."""

import asyncio
import logging
import os
<<<<<<< HEAD
import structlog
from openai import OpenAI, OpenAIError

logger = structlog.get_logger(__name__)
=======
from typing import Optional

from openai import AsyncOpenAI, AuthenticationError, OpenAIError
>>>>>>> ab9affae

logger = logging.getLogger(__name__)

<<<<<<< HEAD

def consulta_gpt(prompt: str) -> str:
    try:
        response = client.chat.completions.create(
=======
API_KEY: Optional[str] = os.getenv("OPENAI_API_KEY")

client: Optional[AsyncOpenAI] = None
if API_KEY:
    client = AsyncOpenAI(api_key=API_KEY)
else:
    logger.error(
        "OPENAI_API_KEY no configurada. El cliente de OpenAI no fue inicializado."
    )


async def consulta_gpt(prompt: str) -> str:
    """Realiza una consulta al modelo GPT.

    Si no hay clave de API configurada o ocurre algún error, 
    se retorna un mensaje descriptivo y se registra el incidente en el log.
    """
    if client is None:
        return "OPENAI_API_KEY no configurada. No se pudo realizar la consulta."

    try:
        response = await client.chat.completions.create(
>>>>>>> ab9affae
            model="gpt-4o",
            messages=[{"role": "user", "content": prompt}],
            temperature=0.7,
        )
        return response.choices[0].message.content.strip()
<<<<<<< HEAD
    except OpenAIError:
        logger.exception("Error consultando a OpenAI")
        raise
=======
    except AuthenticationError as exc:
        logger.error("Error de autenticación con OpenAI: %s", exc)
        return "Error de autenticación con OpenAI."
    except (asyncio.TimeoutError, TimeoutError) as exc:
        logger.error("La solicitud a OpenAI excedió el tiempo de espera: %s", exc)
        return "La solicitud a OpenAI excedió el tiempo de espera."
    except OpenAIError as exc:
        logger.error("Error de OpenAI: %s", exc)
        return "Ocurrió un error al consultar el modelo."
>>>>>>> ab9affae
<|MERGE_RESOLUTION|>--- conflicted
+++ resolved
@@ -3,25 +3,12 @@
 import asyncio
 import logging
 import os
-<<<<<<< HEAD
-import structlog
-from openai import OpenAI, OpenAIError
-
-logger = structlog.get_logger(__name__)
-=======
 from typing import Optional
 
 from openai import AsyncOpenAI, AuthenticationError, OpenAIError
->>>>>>> ab9affae
 
 logger = logging.getLogger(__name__)
 
-<<<<<<< HEAD
-
-def consulta_gpt(prompt: str) -> str:
-    try:
-        response = client.chat.completions.create(
-=======
 API_KEY: Optional[str] = os.getenv("OPENAI_API_KEY")
 
 client: Optional[AsyncOpenAI] = None
@@ -44,17 +31,11 @@
 
     try:
         response = await client.chat.completions.create(
->>>>>>> ab9affae
             model="gpt-4o",
             messages=[{"role": "user", "content": prompt}],
             temperature=0.7,
         )
         return response.choices[0].message.content.strip()
-<<<<<<< HEAD
-    except OpenAIError:
-        logger.exception("Error consultando a OpenAI")
-        raise
-=======
     except AuthenticationError as exc:
         logger.error("Error de autenticación con OpenAI: %s", exc)
         return "Error de autenticación con OpenAI."
@@ -63,5 +44,4 @@
         return "La solicitud a OpenAI excedió el tiempo de espera."
     except OpenAIError as exc:
         logger.error("Error de OpenAI: %s", exc)
-        return "Ocurrió un error al consultar el modelo."
->>>>>>> ab9affae
+        return "Ocurrió un error al consultar el modelo."