"""Aplicación principal FastAPI para Cuanto Cuesta"""
import logging
import sys
import uuid
import time
from contextlib import asynccontextmanager

import uvicorn
from fastapi import FastAPI, HTTPException, Request
from fastapi.middleware.cors import CORSMiddleware
from fastapi.middleware.trustedhost import TrustedHostMiddleware
from fastapi.responses import JSONResponse
from fastapi.openapi.utils import get_openapi

import structlog
from structlog.contextvars import bind_contextvars, clear_contextvars

from openai import OpenAIError
from redis.exceptions import RedisError
from sqlalchemy.exc import SQLAlchemyError

from redis import asyncio as aioredis
from fastapi_limiter import FastAPILimiter

from app.core.config import settings
from app.api.v1.api import api_router
from app.api.v1.routers.health import router as health_router

try:
    from prometheus_fastapi_instrumentator import Instrumentator
except ImportError:
    Instrumentator = None

import routers.gpt_router

# Configurar structlog
log_level_name = "DEBUG" if settings.DEBUG else settings.LOG_LEVEL
log_level = getattr(logging, log_level_name.upper(), logging.INFO)
logging.basicConfig(level=log_level, format="%(message)s", stream=sys.stdout)

structlog.configure(
    processors=[
        structlog.contextvars.merge_contextvars,
        structlog.processors.add_log_level,
        structlog.processors.TimeStamper(fmt="iso"),
        structlog.processors.format_exc_info,
        structlog.dev.ConsoleRenderer() if settings.DEBUG else structlog.processors.JSONRenderer(),
    ],
    wrapper_class=structlog.make_filtering_bound_logger(log_level),
    logger_factory=structlog.stdlib.LoggerFactory(),
    cache_logger_on_first_use=True,
)

<<<<<<< HEAD
# Mensajes de error centralizados
ERROR_MESSAGES = {
    "GENERIC": "Error interno del servidor",
    "INVALID_TOKEN": "Token de autenticación inválido",
    "PRODUCT_SEARCH_ERROR": "No se pudo buscar productos",
    "OPTIMIZE_ERROR": "No se pudo optimizar la lista de compras",
}

=======
logger = structlog.get_logger(__name__)
>>>>>>> 9310a418

@asynccontextmanager
async def lifespan(app: FastAPI):
    logger.info("Iniciando aplicación Cuanto Cuesta...")
    # Inicializar Redis + rate limiter
    redis = aioredis.from_url(settings.REDIS_URL, encoding="utf-8", decode_responses=True)
    await FastAPILimiter.init(redis)
    yield
    await redis.close()
    logger.info("Cerrando aplicación...")

app = FastAPI(
    title=settings.PROJECT_NAME,
    version=settings.PROJECT_VERSION,
    description="""
    API REST para comparación de precios de supermercados chilenos.
    ... (tu descripción aquí) ...
    """,
    openapi_url=f"{settings.API_V1_STR}/openapi.json",
    docs_url="/docs",
    redoc_url="/redoc",
    lifespan=lifespan,
)

# CORS y TrustedHosts
app.add_middleware(
    CORSMiddleware,
    allow_origins=settings.CORS_ORIGINS.split(","),
    allow_credentials=True,
    allow_methods=["*"],
    allow_headers=["*"],
)
if not settings.DEBUG:
    app.add_middleware(TrustedHostMiddleware, allowed_hosts=settings.ALLOWED_HOSTS)

# Middleware de logging y métricas
@app.middleware("http")
async def log_requests(request: Request, call_next):
    request_id = request.headers.get("X-Request-ID", str(uuid.uuid4()))
    user_id = request.headers.get("X-User-ID", "anonymous")
    bind_contextvars(request_id=request_id, user_id=user_id)

    start = time.time()
    logger.info("Request", method=request.method, url=str(request.url))
    try:
        response = await call_next(request)
    except Exception:
        logger.exception("Error procesando request")
        clear_contextvars()
        raise

    elapsed = round(time.time() - start, 3)
    logger.info("Response", status_code=response.status_code, process_time=elapsed, path=request.url.path)
    response.headers["X-Process-Time"] = str(elapsed)
    clear_contextvars()
    return response

# Exception handlers
@app.exception_handler(HTTPException)
async def http_exception_handler(request: Request, exc: HTTPException):
    return JSONResponse(
        status_code=exc.status_code,
<<<<<<< HEAD
        content={
            "success": False,
            "error": {
                "code": exc.status_code,
                "message": exc.detail or ERROR_MESSAGES["GENERIC"],
                "path": str(request.url.path)
            },
            "timestamp": time.time()
        }
=======
        content={"success": False, "error": {"code": exc.status_code, "message": exc.detail, "path": str(request.url.path)}, "timestamp": time.time()},
>>>>>>> 9310a418
    )

@app.exception_handler(OpenAIError)
async def openai_exception_handler(request: Request, exc: OpenAIError):
    logger.exception("Error en OpenAI")
    return JSONResponse(
        status_code=500,
<<<<<<< HEAD
        content={
            "success": False,
            "error": {
                "code": 500,
                "message": ERROR_MESSAGES["GENERIC"],
                "path": str(request.url.path)
            },
            "timestamp": time.time()
        }
=======
        content={"success": False, "error": {"code": 500, "message": "Error en servicio OpenAI", "path": str(request.url.path)}, "timestamp": time.time()},
>>>>>>> 9310a418
    )

@app.exception_handler(RedisError)
async def redis_exception_handler(request: Request, exc: RedisError):
    logger.exception("Error en Redis")
    return JSONResponse(
        status_code=500,
        content={"success": False, "error": {"code": 500, "message": "Error en servicio Redis", "path": str(request.url.path)}, "timestamp": time.time()},
    )

@app.exception_handler(SQLAlchemyError)
async def db_exception_handler(request: Request, exc: SQLAlchemyError):
    logger.exception("Error en base de datos")
    return JSONResponse(
        status_code=500,
        content={"success": False, "error": {"code": 500, "message": "Error en base de datos", "path": str(request.url.path)}, "timestamp": time.time()},
    )

@app.exception_handler(Exception)
async def general_exception_handler(request: Request, exc: Exception):
    logger.exception("Error no manejado")
    return JSONResponse(
        status_code=500,
        content={"success": False, "error": {"code": 500, "message": "Error interno del servidor", "path": str(request.url.path)}, "timestamp": time.time()},
    )

# Routers
app.include_router(health_router)
app.include_router(api_router, prefix=settings.API_V1_STR)
app.include_router(routers.gpt_router.router)

# Prometheus metrics
if Instrumentator:
    Instrumentator().instrument(app).expose(app)

# OpenAPI custom
def custom_openapi():
    if app.openapi_schema:
        return app.openapi_schema
    schema = get_openapi(title=settings.PROJECT_NAME, version=settings.PROJECT_VERSION, description=app.description, routes=app.routes)
    base = settings.BASE_URL or "https://cuantocuestabackend.onrender.com"
    schema["servers"] = [{"url": base}]
    schema["info"].update({
        "x-logo": {"url": "https://cuantocuesta.cl/logo.png"},
        "contact": {"name": "Equipo Cuanto Cuesta", "email": "api@cuantocuesta.cl", "url": "https://cuantocuesta.cl"},
        "license": {"name": "MIT", "url": "https://opensource.org/licenses/MIT"},
    })
    schema["tags"] = [
        {"name": "Productos", "description": "Búsqueda y gestión de productos"},
        {"name": "Precios", "description": "Comparación y análisis de precios"},
        {"name": "Tiendas", "description": "Búsqueda geográfica de tiendas"},
        {"name": "Health", "description": "Monitoreo y estado del sistema"},
    ]
    app.openapi_schema = schema
    return schema

app.openapi = custom_openapi

# Root endpoint
@app.get("/", tags=["Root"])
async def root():
    return {
        "message": "¡Bienvenido a Cuanto Cuesta API!",
        "version": settings.PROJECT_VERSION,
        "health_url": "/health",
        "docs_url": "/docs",
        "features": [
            "Búsqueda inteligente", "Comparación en tiempo real",
            "Geolocalización con PostGIS", "Manejo de caracteres especiales",
            "Optimización de listas", "API multi-plataforma"
        ],
    }

if __name__ == "__main__":
    uvicorn.run(
        "app.main:app",
        host="0.0.0.0",
        port=8000,
        reload=settings.DEBUG,
        log_level=settings.LOG_LEVEL.lower(),
    )
<|MERGE_RESOLUTION|>--- conflicted
+++ resolved
@@ -51,7 +51,8 @@
     cache_logger_on_first_use=True,
 )
 
-<<<<<<< HEAD
+logger = structlog.get_logger(__name__)
+
 # Mensajes de error centralizados
 ERROR_MESSAGES = {
     "GENERIC": "Error interno del servidor",
@@ -60,14 +61,9 @@
     "OPTIMIZE_ERROR": "No se pudo optimizar la lista de compras",
 }
 
-=======
-logger = structlog.get_logger(__name__)
->>>>>>> 9310a418
-
 @asynccontextmanager
 async def lifespan(app: FastAPI):
     logger.info("Iniciando aplicación Cuanto Cuesta...")
-    # Inicializar Redis + rate limiter
     redis = aioredis.from_url(settings.REDIS_URL, encoding="utf-8", decode_responses=True)
     await FastAPILimiter.init(redis)
     yield
@@ -125,19 +121,15 @@
 async def http_exception_handler(request: Request, exc: HTTPException):
     return JSONResponse(
         status_code=exc.status_code,
-<<<<<<< HEAD
         content={
             "success": False,
             "error": {
                 "code": exc.status_code,
                 "message": exc.detail or ERROR_MESSAGES["GENERIC"],
-                "path": str(request.url.path)
-            },
-            "timestamp": time.time()
-        }
-=======
-        content={"success": False, "error": {"code": exc.status_code, "message": exc.detail, "path": str(request.url.path)}, "timestamp": time.time()},
->>>>>>> 9310a418
+                "path": str(request.url.path),
+            },
+            "timestamp": time.time(),
+        },
     )
 
 @app.exception_handler(OpenAIError)
@@ -145,19 +137,15 @@
     logger.exception("Error en OpenAI")
     return JSONResponse(
         status_code=500,
-<<<<<<< HEAD
         content={
             "success": False,
             "error": {
                 "code": 500,
                 "message": ERROR_MESSAGES["GENERIC"],
-                "path": str(request.url.path)
-            },
-            "timestamp": time.time()
-        }
-=======
-        content={"success": False, "error": {"code": 500, "message": "Error en servicio OpenAI", "path": str(request.url.path)}, "timestamp": time.time()},
->>>>>>> 9310a418
+                "path": str(request.url.path),
+            },
+            "timestamp": time.time(),
+        },
     )
 
 @app.exception_handler(RedisError)
@@ -165,7 +153,15 @@
     logger.exception("Error en Redis")
     return JSONResponse(
         status_code=500,
-        content={"success": False, "error": {"code": 500, "message": "Error en servicio Redis", "path": str(request.url.path)}, "timestamp": time.time()},
+        content={
+            "success": False,
+            "error": {
+                "code": 500,
+                "message": "Error en servicio Redis",
+                "path": str(request.url.path),
+            },
+            "timestamp": time.time(),
+        },
     )
 
 @app.exception_handler(SQLAlchemyError)
@@ -173,7 +169,15 @@
     logger.exception("Error en base de datos")
     return JSONResponse(
         status_code=500,
-        content={"success": False, "error": {"code": 500, "message": "Error en base de datos", "path": str(request.url.path)}, "timestamp": time.time()},
+        content={
+            "success": False,
+            "error": {
+                "code": 500,
+                "message": "Error en base de datos",
+                "path": str(request.url.path),
+            },
+            "timestamp": time.time(),
+        },
     )
 
 @app.exception_handler(Exception)
@@ -181,7 +185,15 @@
     logger.exception("Error no manejado")
     return JSONResponse(
         status_code=500,
-        content={"success": False, "error": {"code": 500, "message": "Error interno del servidor", "path": str(request.url.path)}, "timestamp": time.time()},
+        content={
+            "success": False,
+            "error": {
+                "code": 500,
+                "message": ERROR_MESSAGES["GENERIC"],
+                "path": str(request.url.path),
+            },
+            "timestamp": time.time(),
+        },
     )
 
 # Routers
@@ -197,7 +209,12 @@
 def custom_openapi():
     if app.openapi_schema:
         return app.openapi_schema
-    schema = get_openapi(title=settings.PROJECT_NAME, version=settings.PROJECT_VERSION, description=app.description, routes=app.routes)
+    schema = get_openapi(
+        title=settings.PROJECT_NAME,
+        version=settings.PROJECT_VERSION,
+        description=app.description,
+        routes=app.routes,
+    )
     base = settings.BASE_URL or "https://cuantocuestabackend.onrender.com"
     schema["servers"] = [{"url": base}]
     schema["info"].update({
@@ -238,4 +255,4 @@
         port=8000,
         reload=settings.DEBUG,
         log_level=settings.LOG_LEVEL.lower(),
-    )
+    )