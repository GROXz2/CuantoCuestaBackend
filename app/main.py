--- conflicted
+++ resolved
@@ -1,24 +1,17 @@
-"""
-Aplicación principal FastAPI para Cuanto Cuesta
-"""
+"""Aplicación principal FastAPI para Cuanto Cuesta"""
 import logging
-<<<<<<< HEAD
-import time
-=======
 import sys
 import uuid
->>>>>>> af8a94fd
+import time
 from contextlib import asynccontextmanager
 
 import uvicorn
 from fastapi import FastAPI, HTTPException, Request
 from fastapi.middleware.cors import CORSMiddleware
 from fastapi.middleware.trustedhost import TrustedHostMiddleware
+from fastapi.responses import JSONResponse
 from fastapi.openapi.utils import get_openapi
-<<<<<<< HEAD
-from fastapi.responses import JSONResponse
-=======
-import uvicorn
+
 import structlog
 from structlog.contextvars import bind_contextvars, clear_contextvars
 
@@ -28,26 +21,19 @@
 
 from redis import asyncio as aioredis
 from fastapi_limiter import FastAPILimiter
->>>>>>> af8a94fd
-
+
+from app.core.config import settings
 from app.api.v1.api import api_router
-<<<<<<< HEAD
 from app.api.v1.routers.health import router as health_router
-from app.core.config import settings
 
 try:
     from prometheus_fastapi_instrumentator import Instrumentator
-except Exception:  # pragma: no cover - opcional si no está instalado
+except ImportError:
     Instrumentator = None
 
-# Configurar logging
-logging.basicConfig(
-    level=getattr(logging, settings.LOG_LEVEL),
-    format="%(asctime)s - %(name)s - %(levelname)s - %(message)s",
-=======
 import routers.gpt_router
 
-# Configurar logging estructurado
+# Configurar structlog
 log_level_name = "DEBUG" if settings.DEBUG else settings.LOG_LEVEL
 log_level = getattr(logging, log_level_name.upper(), logging.INFO)
 logging.basicConfig(level=log_level, format="%(message)s", stream=sys.stdout)
@@ -63,82 +49,26 @@
     wrapper_class=structlog.make_filtering_bound_logger(log_level),
     logger_factory=structlog.stdlib.LoggerFactory(),
     cache_logger_on_first_use=True,
->>>>>>> af8a94fd
 )
 
 logger = structlog.get_logger(__name__)
-
 
 @asynccontextmanager
 async def lifespan(app: FastAPI):
     logger.info("Iniciando aplicación Cuanto Cuesta...")
-
-<<<<<<< HEAD
-=======
-    redis = aioredis.from_url(
-        settings.REDIS_URL, encoding="utf-8", decode_responses=True
-    )
+    # Inicializar Redis + rate limiter
+    redis = aioredis.from_url(settings.REDIS_URL, encoding="utf-8", decode_responses=True)
     await FastAPILimiter.init(redis)
-
->>>>>>> af8a94fd
-    # Verificar conexión a base de datos (desactivado temporalmente)
-    # if not await verify_database_connection():
-    #     logger.error("No se pudo conectar a la base de datos")
-    #     raise Exception("Error de conexión a base de datos")
-
     yield
-
-    # Shutdown
     await redis.close()
     logger.info("Cerrando aplicación...")
 
-
-# Crear aplicación FastAPI
 app = FastAPI(
     title=settings.PROJECT_NAME,
     version=settings.PROJECT_VERSION,
     description="""
     API REST para comparación de precios de supermercados chilenos.
-    
-    ## Características principales
-    
-    * **Búsqueda inteligente** de productos con manejo de caracteres especiales
-    * **Comparación de precios** en tiempo real entre diferentes tiendas
-    * **Búsqueda geográfica** con cálculo preciso de distancias
-    * **Manejo especial de caracteres chilenos** (ej: Ñuñoa, Peñalolén)
-    * **Optimización de listas de compra** con algoritmos de ahorro
-    * **API multi-plataforma** optimizada para GPT, Chrome Extension y App Móvil
-    
-    ## Funcionalidades especiales
-    
-    ### Manejo de caracteres especiales
-    La API maneja inteligentemente caracteres especiales chilenos:
-    - Buscar "Ñuñoa" funciona escribiendo "Nunoa", "nunoa", "NUNOA"
-    - Buscar "Peñalolén" funciona escribiendo "Penalolen"
-    - Normalización automática de acentos y tildes
-    
-    ### Búsqueda geográfica
-    - Cálculo preciso de distancias usando PostGIS
-    - Estimación de tiempos de viaje
-    - Filtrado por radio de búsqueda
-    - Ordenamiento por distancia o precio
-    
-    ### Optimización de compras
-    - Algoritmos de optimización precio vs distancia
-    - Sugerencias de rutas de compra
-    - Análisis de ahorro por tienda
-    - Recomendaciones inteligentes
-    
-    ## Endpoints principales
-    
-    * `/productos/buscar` - Búsqueda inteligente de productos
-    * `/precios/comparar/{producto_id}` - Comparación de precios
-    * `/tiendas/cercanas` - Tiendas cercanas con geolocalización
-    * `/tiendas/buscar-por-comuna` - Búsqueda por comuna con manejo de Ñ
-    
-    ## Autenticación
-    
-    Algunos endpoints requieren autenticación JWT (funcionalidad futura).
+    ... (tu descripción aquí) ...
     """,
     openapi_url=f"{settings.API_V1_STR}/openapi.json",
     docs_url="/docs",
@@ -146,7 +76,7 @@
     lifespan=lifespan,
 )
 
-# Configurar CORS
+# CORS y TrustedHosts
 app.add_middleware(
     CORSMiddleware,
     allow_origins=settings.CORS_ORIGINS.split(","),
@@ -154,34 +84,17 @@
     allow_methods=["*"],
     allow_headers=["*"],
 )
-
-# Middleware de hosts confiables
 if not settings.DEBUG:
     app.add_middleware(TrustedHostMiddleware, allowed_hosts=settings.ALLOWED_HOSTS)
 
-
-# Middleware personalizado para logging y métricas
+# Middleware de logging y métricas
 @app.middleware("http")
 async def log_requests(request: Request, call_next):
-    """Middleware para logging de requests con contexto"""
     request_id = request.headers.get("X-Request-ID", str(uuid.uuid4()))
     user_id = request.headers.get("X-User-ID", "anonymous")
     bind_contextvars(request_id=request_id, user_id=user_id)
 
-    start_time_req = time.time()
-<<<<<<< HEAD
-
-    # Log del request
-    logger.info(f"Request: {request.method} {request.url}")
-
-    # Procesar request
-    response = await call_next(request)
-
-    # Calcular tiempo de procesamiento
-    process_time = time.time() - start_time_req
-
-    # Log de la respuesta
-=======
+    start = time.time()
     logger.info("Request", method=request.method, url=str(request.url))
     try:
         response = await call_next(request)
@@ -190,202 +103,98 @@
         clear_contextvars()
         raise
 
-    process_time = time.time() - start_time_req
->>>>>>> af8a94fd
-    logger.info(
-        "Response",
-        status_code=response.status_code,
-        process_time=round(process_time, 3),
-        path=request.url.path,
-    )
-<<<<<<< HEAD
-
-    # Agregar header con tiempo de procesamiento
-    response.headers["X-Process-Time"] = str(process_time)
-
-=======
-    response.headers["X-Process-Time"] = str(process_time)
+    elapsed = round(time.time() - start, 3)
+    logger.info("Response", status_code=response.status_code, process_time=elapsed, path=request.url.path)
+    response.headers["X-Process-Time"] = str(elapsed)
     clear_contextvars()
->>>>>>> af8a94fd
     return response
 
-
-# Manejador de errores global
+# Exception handlers
 @app.exception_handler(HTTPException)
 async def http_exception_handler(request: Request, exc: HTTPException):
-    """Manejador personalizado de errores HTTP"""
     return JSONResponse(
         status_code=exc.status_code,
-        content={
-            "success": False,
-            "error": {
-                "code": exc.status_code,
-                "message": exc.detail,
-                "path": str(request.url.path),
-            },
-            "timestamp": time.time(),
-        },
-    )
-
+        content={"success": False, "error": {"code": exc.status_code, "message": exc.detail, "path": str(request.url.path)}, "timestamp": time.time()},
+    )
 
 @app.exception_handler(OpenAIError)
 async def openai_exception_handler(request: Request, exc: OpenAIError):
-    """Manejo de errores del cliente de OpenAI"""
     logger.exception("Error en OpenAI")
     return JSONResponse(
         status_code=500,
-        content={
-            "success": False,
-            "error": {
-                "code": 500,
-                "message": "Error en servicio OpenAI",
-                "path": str(request.url.path),
-            },
-            "timestamp": time.time(),
-        },
-    )
-
+        content={"success": False, "error": {"code": 500, "message": "Error en servicio OpenAI", "path": str(request.url.path)}, "timestamp": time.time()},
+    )
 
 @app.exception_handler(RedisError)
 async def redis_exception_handler(request: Request, exc: RedisError):
-    """Manejo de errores de Redis"""
     logger.exception("Error en Redis")
     return JSONResponse(
         status_code=500,
-        content={
-            "success": False,
-            "error": {
-                "code": 500,
-                "message": "Error en servicio Redis",
-                "path": str(request.url.path),
-            },
-            "timestamp": time.time(),
-        },
-    )
-
+        content={"success": False, "error": {"code": 500, "message": "Error en servicio Redis", "path": str(request.url.path)}, "timestamp": time.time()},
+    )
 
 @app.exception_handler(SQLAlchemyError)
 async def db_exception_handler(request: Request, exc: SQLAlchemyError):
-    """Manejo de errores de base de datos"""
     logger.exception("Error en base de datos")
     return JSONResponse(
         status_code=500,
-        content={
-            "success": False,
-            "error": {
-                "code": 500,
-                "message": "Error en base de datos",
-                "path": str(request.url.path),
-            },
-            "timestamp": time.time(),
-        },
-    )
-
+        content={"success": False, "error": {"code": 500, "message": "Error en base de datos", "path": str(request.url.path)}, "timestamp": time.time()},
+    )
 
 @app.exception_handler(Exception)
 async def general_exception_handler(request: Request, exc: Exception):
-    """Manejador de errores generales"""
-<<<<<<< HEAD
-    logger.error(f"Error no manejado: {exc}", exc_info=True)
-=======
     logger.exception("Error no manejado")
->>>>>>> af8a94fd
-
-    return JSONResponse(
-        status_code=500,
-        content={
-            "success": False,
-            "error": {
-                "code": 500,
-                "message": "Error interno del servidor",
-                "path": str(request.url.path),
-            },
-            "timestamp": time.time(),
-        },
-    )
-
-
-# Incluir routers
+    return JSONResponse(
+        status_code=500,
+        content={"success": False, "error": {"code": 500, "message": "Error interno del servidor", "path": str(request.url.path)}, "timestamp": time.time()},
+    )
+
+# Routers
 app.include_router(health_router)
 app.include_router(api_router, prefix=settings.API_V1_STR)
 app.include_router(routers.gpt_router.router)
 
-# Exponer métricas para Prometheus
+# Prometheus metrics
 if Instrumentator:
     Instrumentator().instrument(app).expose(app)
 
-
-# Personalizar OpenAPI schema
+# OpenAPI custom
 def custom_openapi():
-    """Personalizar documentación OpenAPI"""
     if app.openapi_schema:
         return app.openapi_schema
-
-    openapi_schema = get_openapi(
-        title=settings.PROJECT_NAME,
-        version=settings.PROJECT_VERSION,
-        description=app.description,
-        routes=app.routes,
-    )
-
-    base_url = settings.BASE_URL or "https://cuantocuestabackend.onrender.com"
-    openapi_schema["servers"] = [{"url": base_url}]
-
-    # Personalizar información adicional
-    openapi_schema["info"]["x-logo"] = {"url": "https://cuantocuesta.cl/logo.png"}
-
-    # Agregar información de contacto
-    openapi_schema["info"]["contact"] = {
-        "name": "Equipo Cuanto Cuesta",
-        "email": "api@cuantocuesta.cl",
-        "url": "https://cuantocuesta.cl",
-    }
-
-    # Agregar información de licencia
-    openapi_schema["info"]["license"] = {
-        "name": "MIT",
-        "url": "https://opensource.org/licenses/MIT",
-    }
-
-    # Agregar tags personalizados
-    openapi_schema["tags"] = [
+    schema = get_openapi(title=settings.PROJECT_NAME, version=settings.PROJECT_VERSION, description=app.description, routes=app.routes)
+    base = settings.BASE_URL or "https://cuantocuestabackend.onrender.com"
+    schema["servers"] = [{"url": base}]
+    schema["info"].update({
+        "x-logo": {"url": "https://cuantocuesta.cl/logo.png"},
+        "contact": {"name": "Equipo Cuanto Cuesta", "email": "api@cuantocuesta.cl", "url": "https://cuantocuesta.cl"},
+        "license": {"name": "MIT", "url": "https://opensource.org/licenses/MIT"},
+    })
+    schema["tags"] = [
         {"name": "Productos", "description": "Búsqueda y gestión de productos"},
         {"name": "Precios", "description": "Comparación y análisis de precios"},
         {"name": "Tiendas", "description": "Búsqueda geográfica de tiendas"},
         {"name": "Health", "description": "Monitoreo y estado del sistema"},
     ]
-
-    app.openapi_schema = openapi_schema
-    return app.openapi_schema
-
+    app.openapi_schema = schema
+    return schema
 
 app.openapi = custom_openapi
 
-
-# Endpoint raíz
+# Root endpoint
 @app.get("/", tags=["Root"])
 async def root():
-    """
-    Endpoint raíz con información de la API
-    """
     return {
         "message": "¡Bienvenido a Cuanto Cuesta API!",
-        "description": "API para comparación de precios de supermercados chilenos",
         "version": settings.PROJECT_VERSION,
+        "health_url": "/health",
         "docs_url": "/docs",
-        "redoc_url": "/redoc",
-        "health_url": "/health",
-        "api_base": settings.API_V1_STR,
         "features": [
-            "Búsqueda inteligente de productos",
-            "Comparación de precios en tiempo real",
-            "Búsqueda geográfica con PostGIS",
-            "Manejo de caracteres especiales (Ñ, acentos)",
-            "Optimización de listas de compra",
-            "API multi-plataforma",
+            "Búsqueda inteligente", "Comparación en tiempo real",
+            "Geolocalización con PostGIS", "Manejo de caracteres especiales",
+            "Optimización de listas", "API multi-plataforma"
         ],
     }
-
 
 if __name__ == "__main__":
     uvicorn.run(
@@ -394,4 +203,4 @@
         port=8000,
         reload=settings.DEBUG,
         log_level=settings.LOG_LEVEL.lower(),
-    )+    )
