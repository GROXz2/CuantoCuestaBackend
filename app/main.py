--- conflicted
+++ resolved
@@ -12,16 +12,15 @@
 from fastapi.responses import JSONResponse
 from fastapi.openapi.utils import get_openapi
 import uvicorn
-<<<<<<< HEAD
 import structlog
 from structlog.contextvars import bind_contextvars, clear_contextvars
+
 from openai import OpenAIError
 from redis.exceptions import RedisError
 from sqlalchemy.exc import SQLAlchemyError
-=======
+
 from redis import asyncio as aioredis
 from fastapi_limiter import FastAPILimiter
->>>>>>> ab9affae
 
 from app.core.config import settings
 from app.core.database import check_database_connection, create_database
