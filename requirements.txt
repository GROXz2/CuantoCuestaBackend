--- conflicted
+++ resolved
@@ -15,11 +15,8 @@
 # Cache y Redis
 redis==5.0.1
 hiredis==2.2.3
-<<<<<<< HEAD
+
 rq==1.15.1
-=======
-fastapi-limiter==0.1.5
->>>>>>> 08c34d2b
 
 # Validación y configuración
 pydantic==2.5.0
